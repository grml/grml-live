--- conflicted
+++ resolved
@@ -4,14 +4,11 @@
     grml(32) on amd64.
   * Fix stderr redirection in "/usr/sbin/fai already running..."
   * Update /etc/grml/fai/make-fai-nfsroot.conf
-<<<<<<< HEAD
   * Use /var/log/fai/dirinstall/${HOSTNAME}/grml-live.log as logfile
     for grml-live instead of /var/log/grml-live.log so it's easier
     to track.
-=======
   * Update of buildd scripts: main configuration file main.sh
     which provides all the build stuff inside separate functions.
->>>>>>> a090ad82
 
  -- Michael Prokop <mika@grml.org>  Wed, 17 Oct 2007 22:59:08 +0200
 
