#!/bin/bash
# Filename:      grml-live
# Purpose:       build process script for generating a (grml based) Linux Live-ISO
# Authors:       grml-team (grml.org), (c) Michael Prokop <mika@grml.org>
# Bug-Reports:   see http://grml.org/bugs/
# License:       This file is licensed under the GPL v2 or any later version.
<<<<<<< HEAD
# Latest change: Fre Jän 11 10:22:19 CET 2008 [mika]
=======
# Latest change: Sun Jan 20 22:38:18 CET 2008 [mika]
>>>>>>> 8f6ab7af
################################################################################

# main initialization  setup, set some misc variables {{{

export LANG=C
export LC_ALL=C

# exit on any error:
set -e

GRML_LIVE_VERSION='0.2'
CMDLINE="$0 $@"
ISO_DATE="$(date +%Y-%m-%d)"

# we need root permissions for the build-process:
if [ "$(id -u 2>/dev/null)" != 0 ] ; then
   echo "Error: please run this script with uid 0 (root)." >&2
   exit 1
fi

if [ -r /var/run/fai/FAI_INSTALLATION_IN_PROGRESS ] ; then
   echo "/usr/sbin/fai already running or was aborted before.">&2
   echo "You may remove /var/run/fai/FAI_INSTALLATION_IN_PROGRESS and try again.">&2
   exit 1
fi

# see #449236
if [ -r /var/run/fai/fai_softupdate_is_running ] ; then
   echo "/usr/sbin/fai softupdate already running or was aborted before.">&2
   echo "You may remove /var/run/fai/fai_softupdate_is_running and try again.">&2
   exit 1
fi

# make sure they are not set by default
VERBOSE=''
FORCE=''
UPDATE=''
BUILD_ONLY=''
HOSTNAME=''

if [ -r /etc/grml/lsb-functions ] ; then
   . /etc/grml/lsb-functions
else
   einfo()  { echo "  [*] $*" ;}
   eerror() { echo "  [!] $*">&2 ;}
   ewarn()  { echo "  [x] $*" ;}
   eend()   { return 0 ;}
fi

# source main configuration file:
LIVE_CONF=/etc/grml/grml-live.conf
. $LIVE_CONF

PN=$(basename $0)
# }}}

# clean exit {{{
bailout() {
  [ -n "$MIRROR_DIRECTORY" ] && umount "${CHROOT_OUTPUT}/${MIRROR_DIRECTORY}"
  rm -f /var/run/fai/fai_softupdate_is_running \
        /var/run/fai/FAI_INSTALLATION_IN_PROGRESS
  [ -n "$1" ] && EXIT="$1" || EXIT="1"
  [ -n "$2" ] && eerror "$2">&2
  log "------------------------------------------------------------------------------"
  exit "$EXIT"
}
# trap bailout 1 2 3 6 9 14 15
trap bailout 1 2 3 15
# }}}

# check for important variables {{{
[ -n "$GRML_FAI_CONFIG" ] || GRML_FAI_CONFIG=/etc/grml/fai
[ -n "$HOSTNAME" ] || HOSTNAME=grml
[ -n "$USERNAME" ] || USERNAME=grml
[ -n "$CLASSES" ]  || CLASSES="GRML,I386"
[ -n "$BOOT_METHOD" ] || BOOT_METHOD='isolinux'
[ -n "$OUTPUT" ] || bailout 1 "${PN}: \$OUTPUT not specified. Please adjust $LIVE_CONF. Exiting."

[ -n "$VERSION" ]  || VERSION="0.0.1"
[ -n "$RELEASENAME" ] || RELEASENAME="grml-live rocks"
[ -n "$GRML_NAME" ] || GRML_NAME='grml'

# logfile:
if [ -z "$LOGFILE" ] ; then
   LOGFILE=/var/log/grml-live.log
fi
touch $LOGFILE
chown root:adm $LOGFILE
chmod 664 $LOGFILE

NFSROOT_CONF=/etc/grml/fai/make-fai-nfsroot.conf

# }}}

# some important functions {{{

# log output:
# usage: log "string to log"
log() { echo "$*" >> $LOGFILE ; }

# cut string at character number int = $1
# usage: cut_string 5 "1234567890" will output "12345"
cut_string() {
  [ -n "$2" ] || return 1
  echo "$2" | head -c "$1"; echo -ne "\n"
}

# prepend int = $1 spaces before string = $2
# usage: extend_string_begin 5 "123" will output "  123"
extend_string_begin() {
  [ -n "$2" ] || return 1
  local COUNT="$(echo $2 | wc -c)"
  local FILL="$(expr $COUNT - $1)"
  while [ "$FILL" -gt 1 ] ; do
    echo -n " "
    local FILL=$(expr $FILL - 1)
  done
  while [ "$FILL" -lt 1 ] ; do
    echo -n " "
    local FILL=$(expr $FILL + 1)
  done
  echo "$2" | head -c "$1"; echo -ne "\n"
}

# append int = $1 spaces to string = $2
# usage: extend_string_begin 5 "123" will output "123  "
extend_string_end() {
  [ -n "$2" ] || return 1
  echo -n "$2" | head -c "$1"
  local COUNT="$(echo $2 | wc -c)"
  local FILL="$(expr $COUNT - $1)"
  while [ "$FILL" -gt 1 ] ; do
    echo -n " "
    local FILL=$(expr $FILL - 1)
  done
  while [ "$FILL" -lt 1 ] ; do
    echo -n " "
    local FILL=$(expr $FILL + 1)
  done
  echo -ne "\n"
}
# }}}

# usage information {{{
usage()
{
  echo "
$PN - build process script for generating a (grml based) Linux Live-ISO

Usage: $PN [-a <architecture>] [-c <classe[s]>] [-g <grml_name>] \\
                 [-i <iso_name> ] [-o <output_directory>] [-s <suite>] \\
                 [-t <template_directory>] [-s <suite>] \\
                 [-v <version_number>] [-bFVhu]

Usage examples:

    $PN
    $PN -c GRMLBASE,GRML_SMALL,I386 -o /grml/
    $PN -c GRMLBASE,GRML_MEDIUM,I386 -o /dev/shm/grml
    $PN -c GRMLBASE,GRML_SMALL,I386 -g grml-small -v 1.0
    $PN -c GRMLBASE,GRML_FULL,I386 -i grml_0.0-1.iso -v 0.0-1
    $PN -c GRMLBASE,GRML_FULL,I386 -s sid -V -r 'grml-live rocks'

More details: man grml-live
              /usr/share/doc/grml-live/grml-live.html

Please send your bug reports, feedback,.. to the grml-team.
http://grml.org/bugs/
"
}
# }}}

# read local (non-packaged) configuration {{{
LOCAL_CONFIG=/etc/grml/grml-live.local
if [ -r "$LOCAL_CONFIG" ] ; then
   log "Sourcing $LOCAL_CONFIG"
   . $LOCAL_CONFIG
else
   log "No $LOCAL_CONFIG found, not sourcing it"
   LOCAL_CONFIG=''
fi
<<<<<<< HEAD
=======

# clean/zero grml-live logfile:
if [ -n "$ZERO_LOGFILE" ] ; then
   echo -n > $LOGFILE
fi

# clean/zero/remove old FAI directory:
if [ -n "$ZERO_FAI_LOGFILE" ] ; then
   if [ -d /var/log/fai/"$HOSTNAME" ] ; then
      rm -rf /var/log/fai/"$HOSTNAME"/"$(readlink /var/log/fai/"$HOSTNAME"/last)"
      rm -rf /var/log/fai/"$HOSTNAME"/"$(readlink /var/log/fai/"$HOSTNAME"/last-dirinstall)"
      rm -rf /var/log/fai/"$HOSTNAME"/"$(readlink /var/log/fai/"$HOSTNAME"/last-softupdate)"
      rm -f /var/log/fai/"$HOSTNAME"/last \
            /var/log/fai/"$HOSTNAME"/last-dirinstall \
            /var/log/fai/"$HOSTNAME"/last-softupdate
   fi
fi
>>>>>>> 8f6ab7af
# }}}

# command line parsing {{{

while getopts "a:C:c:g:i:o:r:s:t:v:bFhuVz" opt; do
  case "$opt" in
    a) ARCH="$OPTARG" ;;
    b) BUILD_ONLY=1 ;;
    c) CLASSES="$OPTARG" ;;
    C) CONFIG="$OPTARG" ;;
    g) GRML_NAME="$OPTARG" ;;
    i) ISO_NAME="$OPTARG" ;;
    o) OUTPUT="$OPTARG"
       CHROOT_OUTPUT="$OUTPUT/grml_chroot"
       BUILD_OUTPUT="$OUTPUT/grml_cd"
       ISO_OUTPUT="$OUTPUT/grml_isos"
       ;;
    r) RELEASENAME="$OPTARG" ;;
    s) SUITE="$OPTARG" ;;
    t) TEMPLATE_DIRECTORY="$OPTARG";;
    v) VERSION="$OPTARG" ;;
    F) FORCE=1 ;;
    h) usage ; bailout 0 ;;
    u) UPDATE=1 ;;
    V) VERBOSE="-v" ;;
    z) SQUASHFS_ZLIB="-nolzma" ;;
    ?) echo "invalid option -$OPTARG" >&2; bailout 1 ;;
  esac
done
shift $(($OPTIND - 1))  # set ARGV to the first not parsed commandline parameter
# }}}

# some misc checks before executing FAI {{{
[ -n "$CLASSES" ] || bailout 1 "Error: \$CLASSES unset, please set it in $LIVE_CONF or
specify it on the command line using the -c option."
[ -n "$OUTPUT" ] || bailout 1 "Error: \$OUTPUT unset, please set it in $LIVE_CONF or
specify it on the command line using the -o option."
# }}}

<<<<<<< HEAD
# clean/zero grml-live logfile {{{
if [ -n "$ZERO_LOGFILE" ] ; then
   echo -n > $LOGFILE
fi
# }}}

# clean/zero/remove old FAI directory {{{
if [ -n "$ZERO_FAI_LOGFILE" ] ; then
   if [ -d /var/log/fai/"$HOSTNAME" ] ; then
      rm -rf /var/log/fai/"$HOSTNAME"/"$(readlink /var/log/fai/"$HOSTNAME"/last)"
      rm -rf /var/log/fai/"$HOSTNAME"/"$(readlink /var/log/fai/"$HOSTNAME"/last-dirinstall)"
      rm -rf /var/log/fai/"$HOSTNAME"/"$(readlink /var/log/fai/"$HOSTNAME"/last-softupdate)"
      rm -f /var/log/fai/"$HOSTNAME"/last \
            /var/log/fai/"$HOSTNAME"/last-dirinstall \
            /var/log/fai/"$HOSTNAME"/last-softupdate
   fi
fi
# }}}

=======
>>>>>>> 8f6ab7af
# ask user whether the setup is ok {{{
if [ -z "$FORCE" ] ; then
   echo
   echo "${PN} [${GRML_LIVE_VERSION}]: check your configuration (or use -F to force execution):"
   echo
   echo "  FAI classes:       $CLASSES"
   [ -r "$LOCAL_CONFIG" ]  && echo "  local config:      /etc/grml/grml-live.local"
   [ -n "$CONFIG" ]        && echo "  configuration:     $CONFIG"
   echo "  main directory:    $OUTPUT"
   [ -n "$CHROOT_OUTPUT" ] && echo "  chroot target:     $CHROOT_OUTPUT"
   [ -n "$BUILD_OUTPUT" ]  && echo "  build target:      $BUILD_OUTPUT"
   [ -n "$ISO_OUTPUT" ]    && echo "  ISO target:        $ISO_OUTPUT"
   [ -n "$GRML_NAME" ]     && echo "  grml name:         $GRML_NAME"
   [ -n "$RELEASENAME" ]   && echo "  release name:      $RELEASENAME"
   [ -n "$VERSION" ]       && echo "  grml version:      $VERSION"
   [ -n "$SUITE" ]         && echo "  Debian suite:      $SUITE"
   [ -n "$ARCH" ]          && echo "  Architecture:      $ARCH"
   [ -n "$BOOT_METHOD" ]   && echo "  Boot method:       $BOOT_METHOD"
   [ -n "$TEMPLATE_DIRECTORY" ] && echo "  Template files:    $TEMPLATE_DIRECTORY"
   [ -n "$FAI_ARGS" ]      && echo "  additional arguments for FAI: $FAI_ARGS"
   [ -n "$LOGFILE" ]       && echo "  Logging to file:   $LOGFILE"
   [ -n "$VERBOSE" ]       && echo "  Using VERBOSE mode."
   [ -n "$SQUASHFS_ZLIB" ] && echo "  Using ZLIB (instead of LZMA) compression."
   [ -n "$UPDATE" ]        && echo "  Executing UPDATE instead of fresh installation."
   [ -n "$BUILD_ONLY" ]    && echo "  Executing BUILD_ONLY instead of fresh installation or UPDATE."
   echo
   echo -n "Is this ok for you? [y/N] "
   read a
   if ! [ "$a" = 'y' -o "$a" = 'Y' ] ; then
      bailout 1 "Exiting as requested."
   fi
   echo
fi

if [ -n "$CONFIG" ] ; then
   if ! [ -f "$CONFIG" ] ; then
      log "Sorry, $CONFIG could not be read. Exiting. [$(date)]"
      eerror "Sorry, $CONFIG could not be read. Exiting."
      bailout 1
   else
      log "Sourcing $CONFIG"
      . $CONFIG
   fi
fi

start_seconds=$(cut -d . -f 1 /proc/uptime)
log "------------------------------------------------------------------------------"
log "Starting grml-live [${GRML_LIVE_VERSION}] run on $(date)"
log "Executed grml-live command line:"
log "$CMDLINE"

einfo "Logging actions to logfile $LOGFILE"
# }}}

# on-the-fly configuration {{{
if [ -n "$MIRROR_DIRECTORY" ] ; then
   if ! [ -d "$MIRROR_DIRECTORY/debian" ] ; then
      log "Sorry, $MIRROR_DIRECTORY/debian does not seem to exist. Exiting. [$(date)]"
      eerror "Sorry, $MIRROR_DIRECTORY/debian does not seem to exist. Exiting."
      bailout 1
   fi
   echo "$MIRROR_SOURCES" > /etc/grml/fai/apt/sources.list
   if [ -n "$GRML_LIVE_SOURCES" ] ; then
      echo "$GRML_LIVE_SOURCES" >> /etc/grml/fai/apt/sources.list
   fi
elif [ -n "$GRML_LIVE_SOURCES" ] ; then
   echo "$GRML_LIVE_SOURCES" > /etc/grml/fai/apt/sources.list
fi

if [ -n "$FAI_DEBOOTSTRAP" ] ; then
   sed -i "s#^FAI_DEBOOTSTRAP=.*#FAI_DEBOOTSTRAP=\"$FAI_DEBOOTSTRAP\"#" $NFSROOT_CONF
fi

# does this suck? YES!
if [ -n "$SUITE" ] ; then

   for file in "$LIVE_CONF" "$CONFIG" "$LOCAL_CONFIG" ; do
       if [ -n "$file" ] ; then
          sed -i "s/SUITE=.*/SUITE=\"$SUITE\"/" $LIVE_CONF
          DIST="\|\ etch\ \|\ stable\ \|\ lenny\ \|\ testing\ \|\ sid\ \|\ unstable\ "
          sed -i "s/\(deb .\+\)\([ \t]+\)$DIST\([ \t]+\)\(main \)/\1\2 $SUITE \3\4/" $file
       fi
   done

   sed -i "s/\(deb .\+\)\([ \t]+\)$DIST\([ \t]+\)\(main \)/\1\2 $SUITE \3\4/" /etc/grml/fai/apt/sources.list
   # notice: activate grml-live pool only if we are building against unstable:
   if grep -qe unstable -qe sid /etc/grml/fai/apt/sources.list ; then
      grep -q 'grml-live.*main' /etc/grml/fai/apt/sources.list || \
      grep grml-stable /etc/grml/fai/apt/sources.list | \
           sed 's/grml-stable/grml-live/' >> /etc/grml/fai/apt/sources.list
   else
      grep -q 'grml-live.*main' /etc/grml/fai/apt/sources.list && \
      sed -i 's/.*grml-live.*/# removed grml-live repository/' /etc/grml/fai/apt/sources.list
   fi

   for file in "$LIVE_CONF" "$CONFIG" "$LOCAL_CONFIG" ; do
       if [ -n "$file" ] ; then
          sed -i "s|FAI_DEBOOTSTRAP=\"[a-z]* |FAI_DEBOOTSTRAP=\"$SUITE |" "$file"
       fi
   done
   sed -i "s|FAI_DEBOOTSTRAP=\"[a-z]* |FAI_DEBOOTSTRAP=\"$SUITE |" $NFSROOT_CONF
fi

# set $ARCH
[ -n "$ARCH" ] || ARCH="$(dpkg --print-architecture)"
if grep -q -- 'FAI_DEBOOTSTRAP_OPTS.*--arch' $NFSROOT_CONF ; then
   sed -i "s/--arch [a-z0-9]* /--arch $ARCH /" $NFSROOT_CONF
else
   sed -i "s|FAI_DEBOOTSTRAP_OPTS=\"\(.*\)|FAI_DEBOOTSTRAP_OPTS=\"--arch $ARCH \1|" $NFSROOT_CONF
fi
# }}}

# CHROOT_OUTPUT - execute FAI {{{
[ -n "$CHROOT_OUTPUT" ] || CHROOT_OUTPUT="$OUTPUT/grml_chroot"

if [ -n "$UPDATE" -o -n "$BUILD_ONLY" ] ; then
   FAI_ACTION=softupdate
else
   FAI_ACTION=dirinstall
fi

if [ -n "$UPDATE" -o -n "$BUILD_ONLY" ] ; then
   if ! [ -r "$CHROOT_OUTPUT/etc/grml_version" ] ; then
      log "Error: does not look like you have a working chroot. Updating/building not possible."
      eerror "Error: does not look like you have a working chroot. Updating/building not possible. (Drop -u/-b option?)"
      eend 1
      bailout 20
   fi
fi

if [ -d "$CHROOT_OUTPUT/bin" -a -z "$UPDATE" -a -z "$BUILD_ONLY" ] ; then
   log "$CHROOT_OUTPUT exists already, skipping stage 'fai dirinstall'"
   ewarn "$CHROOT_OUTPUT exists already, skipping stage 'fai dirinstall'" ; eend 0
else
   mkdir -p "$CHROOT_OUTPUT" || bailout 5 "Problem with creating $CHROOT_OUTPUT for FAI"

   if [ -n "${MIRROR_DIRECTORY}" ] ; then
      mkdir -p "${CHROOT_OUTPUT}/${MIRROR_DIRECTORY}"
      mount --bind "${MIRROR_DIRECTORY}" "${CHROOT_OUTPUT}/${MIRROR_DIRECTORY}"
   fi

   log "Executed FAI command line:"
   log "BUILD_ONLY=$BUILD_ONLY fai $VERBOSE -C $GRML_FAI_CONFIG -c$CLASSES -u $HOSTNAME $FAI_ACTION $CHROOT_OUTPUT $FAI_ARGS"
   BUILD_ONLY="$BUILD_ONLY" fai $VERBOSE -C "$GRML_FAI_CONFIG" -c"$CLASSES" -u "$HOSTNAME" $FAI_ACTION "$CHROOT_OUTPUT" $FAI_ARGS | tee -a $LOGFILE

   log "Setting /etc/grml_version to $GRML_NAME $VERSION Release Codename $RELEASENAME [$ISO_DATE]"
   echo "$GRML_NAME $VERSION Release Codename $RELEASENAME [$ISO_DATE]" > $CHROOT_OUTPUT/etc/grml_version
   chmod 644 $CHROOT_OUTPUT/etc/grml_version

   # Remove all FAI logs from chroot if class RELEASE is used:
   if [ -f "$CHROOT_OUTPUT"/etc/grml_fai_release ] ; then
      rm -rf "$CHROOT_OUTPUT"/var/log/fai/*
   fi

   umount $CHROOT_OUTPUT/proc 2>/dev/null || /bin/true
   umount $CHROOT_OUTPUT/sys  2>/dev/null || /bin/true
   [ -n "$MIRROR_DIRECTORY" ] && umount "${CHROOT_OUTPUT}/${MIRROR_DIRECTORY}"

   # notice: 'fai dirinstall' does not seem to exit appropriate, so:
   ERROR=''
   CHECKLOG=/var/log/fai/$HOSTNAME/last
   if [ -r "$CHECKLOG/software.log" ] ; then
      # 1 errors during executing of commands
      # Unable to write mmap - msync (28 No space left on device)
      # 'No candidate version found for' [/var/log/fai/current/software.log]
      grep 'dpkg: error processing' $CHECKLOG/software.log >> $LOGFILE && ERROR=1
      grep 'E: Method http has died unexpectedly!' $CHECKLOG/software.log >> $LOGFILE && ERROR=2
      grep 'ERROR: chroot' $CHECKLOG/software.log >> $LOGFILE && ERROR=3
   fi

   if [ -r "$CHECKLOG/shell.log" ] ; then
      grep 'FAILED with exit code' $CHECKLOG/shell.log >> $LOGFILE && ERROR=2
   fi

   if [ -n "$ERROR" ] ; then
      log "There was an error [${ERROR}] during execution of stage 'fai dirinstall' [$(date)]"
      eerror "There was an error during execution of stage 'fai dirinstall'"
      echo "   Check out $CHECKLOG for details. [exit ${ERROR}]"
      eend 1
      bailout 1
   else
      log "Finished execution of stage 'fai dirinstall' [$(date)]"
      einfo "Finished execution of stage 'fai dirinstall'"
   fi
fi
# }}}

# BUILD_OUTPUT - execute arch specific stuff and squashfs {{{
[ -n "$BUILD_OUTPUT" ] || BUILD_OUTPUT="$OUTPUT/grml_cd"
mkdir -p "$BUILD_OUTPUT" || bailout 6 "Problem with creating $BUILD_OUTPUT for stage ARCH"

# i386:
if [ "$ARCH" = i386 ] || [ "$ARCH" = amd64 ] ; then
   if [ -d "$BUILD_OUTPUT"/boot -a -z "$UPDATE" -a -z "$BUILD_ONLY" ] ; then
      log "$BUILD_OUTPUT/boot exists already, skipping stage 'boot'"
      ewarn "$BUILD_OUTPUT/boot exists already, skipping stage 'boot'" ; eend 0
   else
      # booting stuff:
      [ -d "$BUILD_OUTPUT"/boot/isolinux ] || mkdir -p "$BUILD_OUTPUT"/boot/isolinux
      cp /boot/memtest86+.bin "$BUILD_OUTPUT"/boot/isolinux/memtest

      # if we don't have an initrd we a) can't boot and b) there was an error
      # during build, so check for the file:
      INITRD="$(ls $CHROOT_OUTPUT/boot/initrd* 2>/dev/null| grep -v '.bak$' | sort -r | head -1)"
      if [ -n "$INITRD" ] ; then
         cp $INITRD "$BUILD_OUTPUT"/boot/isolinux/initrd.gz
         find $CHROOT_OUTPUT/boot/ -name initrd\*.bak -exec rm {} \;
      else
         log "No initrd found inside $CHROOT_OUTPUT/boot/ - Exiting"
         eerror "No initrd found inside $CHROOT_OUTPUT/boot/ - Exiting" ; eend 1
         bailout 10
      fi

      KERNEL_IMAGE="$(ls $CHROOT_OUTPUT/boot/vmlinuz* 2>/dev/null | sort -r | head -1)"
      if [ -n "$KERNEL_IMAGE" ] ; then
         cp "$KERNEL_IMAGE" "$BUILD_OUTPUT"/boot/isolinux/linux26
      else
         log "No kernel found inside $CHROOT_OUTPUT/boot/ - Exiting"
         eerror "No kernel found inside $CHROOT_OUTPUT/boot/ - Exiting" ; eend 1
         bailout 11
      fi

      [ -n "$TEMPLATE_DIRECTORY" ] || TEMPLATE_DIRECTORY='/usr/share/grml-live/templates'
      if ! [ -d "${TEMPLATE_DIRECTORY}"/boot ] ; then
         log "${TEMPLATE_DIRECTORY}/boot does not exist. Exiting."
         eerror "${TEMPLATE_DIRECTORY}/boot does not exist. Exiting." ; eend 1
         bailout 8
      fi

      cp ${TEMPLATE_DIRECTORY}/boot/isolinux/*  "$BUILD_OUTPUT"/boot/isolinux/
      cp ${TEMPLATE_DIRECTORY}/boot/isolinux/*  "$BUILD_OUTPUT"/boot/isolinux/

      if ! [ -d "${BUILD_OUTPUT}/boot/grub" ] ; then
         cp -a ${TEMPLATE_DIRECTORY}/boot/grub  "$BUILD_OUTPUT"/boot/
      fi

      if ! [ -d "${TEMPLATE_DIRECTORY}"/GRML ] ; then
         log "${TEMPLATE_DIRECTORY}/GRML does not exist. Exiting."
         eerror "${TEMPLATE_DIRECTORY}/GRML does not exist. Exiting." ; eend 1
         bailout 9
      fi

      [ -d "$BUILD_OUTPUT"/GRML ] || mkdir "$BUILD_OUTPUT"/GRML
      cp -a ${TEMPLATE_DIRECTORY}/GRML/* "$BUILD_OUTPUT"/GRML/

      # adjust boot splash information:
      RELEASE_INFO="$GRML_NAME $VERSION - Release Codename $RELEASENAME"
      RELEASE_INFO="$(cut_string 68 "$RELEASE_INFO")"
      RELEASE_INFO="$(extend_string_end 68 "$RELEASE_INFO")"

      sed -i "s/%RELEASE_INFO%/$GRML_NAME $VERSION - $RELEASENAME/" "$BUILD_OUTPUT"/GRML/grml-version
      sed -i "s/%DATE%/$ISO_DATE/"             "$BUILD_OUTPUT"/GRML/grml-version

      sed -i "s/%RELEASE_INFO%/$RELEASE_INFO/" "$BUILD_OUTPUT"/boot/isolinux/boot.msg
      sed -i "s/%DATE%/$ISO_DATE/"             "$BUILD_OUTPUT"/boot/isolinux/boot.msg

      sed -i "s/%RELEASE_INFO%/$RELEASE_INFO/" "$BUILD_OUTPUT"/boot/isolinux/boot-beep.msg
      sed -i "s/%DATE%/$ISO_DATE/"             "$BUILD_OUTPUT"/boot/isolinux/boot-beep.msg

      sed -i "s/%VERSION%/$VERSION/"           "$BUILD_OUTPUT"/boot/grub/menu.lst
      sed -i "s/%GRML_NAME%/$GRML_NAME/"       "$BUILD_OUTPUT"/boot/grub/menu.lst

      # autostart for Windows:
      if [ -d "${TEMPLATE_DIRECTORY}/windows/autostart/" ] ; then
         cp ${TEMPLATE_DIRECTORY}/windows/autostart/* "$BUILD_OUTPUT"/
      fi

      # windows-binaries:
      if [ -n "$WINDOWS_BINARIES" ] ; then
         if [ -f "$BUILD_OUTPUT"/windows/putty.exe ] ; then
            log "$BUILD_OUTPUT/windows exists already, skipping stage 'WINDOWS_BINARIES'"
            ewarn "$BUILD_OUTPUT/windows exists already, skipping stage 'WINDOWS_BINARIES'" ; eend 0
         else
            if ! [ -d "$BUILD_OUTPUT"/windows ] ; then
               mkdir "$BUILD_OUTPUT"/windows
               ( cd "$BUILD_OUTPUT"/windows
                 for file in pageant plink pscp psftp putty puttygen ; do
                    wget -O ${file}.exe ${WINDOWS_BINARIES}/${file}.exe
                    md5sum ${file}.exe > ${file}.exe.md5
                 done )
            fi
         fi
      log "Finished execution of stage 'WINDOWS_BINARIES' [$(date)]"
      einfo "Finished execution of stage 'WINDOWS_BINARIES'" ; eend 0
      fi
   einfo "Finished execution of stage 'boot'" ; eend 0
   fi
# ppc:
elif [ "$ARCH" = powerpc ] ; then
    ewarn 'Warning: formorer, it is your turn. :)'>&2
# unsuported:
else
   eerror 'Error: Unsupported ARCH, sorry. Want to support it? Contribute!' ; eend 1
fi

if [ -f "$BUILD_OUTPUT"/live/grml.squashfs -a -z "$UPDATE" -a -z "$BUILD_ONLY" ] ; then
   log "$BUILD_OUTPUT/live exists already, skipping stage 'squashfs'"
   ewarn "$BUILD_OUTPUT/live exists already, skipping stage 'squashfs'" ; eend 0
else
   [ -d "$BUILD_OUTPUT"/live ] || mkdir "$BUILD_OUTPUT"/live
   # make sure we don't leave (even an empty) base.tgz:
   [ -f "$CHROOT_OUTPUT/base.tgz" ] && rm -f "$CHROOT_OUTPUT/base.tgz"

   # execute squashfs:
   if mksquashfs --help 2>&1 | grep -q -- -no-progress ; then
      log "mksquashfs $CHROOT_OUTPUT/* $BUILD_OUTPUT/live/grml.squashfs -noappend -no-progress"
      mksquashfs $CHROOT_OUTPUT/* $BUILD_OUTPUT/live/grml.squashfs -noappend -no-progress $SQUASHFS_OPTIONS $SQUASHFS_ZLIB
   else
      log "mksquashfs $CHROOT_OUTPUT/* $BUILD_OUTPUT/live/grml.squashfs -noappend"
      mksquashfs $CHROOT_OUTPUT/* $BUILD_OUTPUT/live/grml.squashfs -noappend $SQUASHFS_OPTIONS $SQUASHFS_ZLIB
   fi
   log "Finished execution of stage 'squashfs' [$(date)]"
   einfo "Finished execution of stage 'squashfs'" ; eend 0
fi

# create md5sum file:
( cd $BUILD_OUTPUT/GRML &&
find .. -type f -not -name md5sums -not -name isolinux.bin -exec md5sum {} \; > md5sums )
# }}}

# ISO_OUTPUT - mkisofs {{{
[ -n "$ISO_OUTPUT" ] || ISO_OUTPUT="$OUTPUT/grml_isos"
[ -n "$ISO_NAME" ] || ISO_NAME="${GRML_NAME}_${VERSION}.iso"

if [ "$BOOT_METHOD" = "isolinux" ] ; then
   BOOT_FILE="boot/isolinux/isolinux.bin -c boot/isolinux/boot.cat"
elif [ "$BOOT_METHOD" = "grub" ] ; then
   BOOT_FILE="boot/grub/stage2_eltorito"
fi

if [ -f "${ISO_OUTPUT}/${ISO_NAME}" -a -z "$UPDATE" -a -z "$BUILD_ONLY" ] ; then
   log "$ISO_OUTPUT exists already, skipping stage 'iso build'"
   ewarn "$ISO_OUTPUT exists already, skipping stage 'iso build'" ; eend 0
else
   mkdir -p "$ISO_OUTPUT" || bailout 6 "Problem with creating $ISO_OUTPUT for stage 'iso build'"

   CURRENT_DIR=$(pwd)
   if cd "$BUILD_OUTPUT" ; then
      log "mkisofs -V grml '$VERSION' -publisher 'grml-live | grml.org' -l -r -J -no-emul-boot -boot-load-size 4 -boot-info-table -b $BOOT_FILE -o ${ISO_OUTPUT}/${ISO_NAME} ."
      mkisofs -V "grml $VERSION" -publisher 'grml-live | grml.org' \
              -l -r -J -no-emul-boot -boot-load-size 4 -boot-info-table    \
              -b $BOOT_FILE \
              -o "${ISO_OUTPUT}/${ISO_NAME}" . ; RC=$?

      # generate md5sum of ISO if we are using class 'RELEASE':
      case $CLASSES in *RELEASE*)
         [ "$RC" = 0 ] && \
         ( cd $ISO_OUTPUT && \
         md5sum ${ISO_NAME} > ${ISO_NAME}.md5 && \
         touch -r ${ISO_NAME} ${ISO_NAME}.md5 )
         ;;
      esac

      cd $CURRENT_DIR
   fi

   if [ "$RC" = 0 ] ; then
      log "Finished execution of stage 'iso build' [$(date)]"
      einfo "Finished execution of stage 'iso build'" ; eend 0
   else
      log "There was an error ($RC) executing stage 'iso build' [$(date)]"
      eerror "There was an error executing stage 'iso build'" ; eend 1
      bailout $RC
   fi
fi
# }}}

# finalize {{{
[ -n "$start_seconds" ] && SECONDS="$[$(cut -d . -f 1 /proc/uptime)-$start_seconds]" || SECONDS="unknown"
einfo "Sucessfully finished execution of $PN [running ${SECONDS} seconds]" ; eend 0
log "Sucessfully finished execution of $PN [running ${SECONDS} seconds]"
bailout 0
# }}}

## END OF FILE #################################################################
# vim:foldmethod=marker ts=2 ft=sh ai expandtab tw=80 sw=3<|MERGE_RESOLUTION|>--- conflicted
+++ resolved
@@ -4,14 +4,10 @@
 # Authors:       grml-team (grml.org), (c) Michael Prokop <mika@grml.org>
 # Bug-Reports:   see http://grml.org/bugs/
 # License:       This file is licensed under the GPL v2 or any later version.
-<<<<<<< HEAD
-# Latest change: Fre Jän 11 10:22:19 CET 2008 [mika]
-=======
-# Latest change: Sun Jan 20 22:38:18 CET 2008 [mika]
->>>>>>> 8f6ab7af
+# Latest change: Die Jän 22 11:57:54 CET 2008 [mika]
 ################################################################################
 
-# main initialization  setup, set some misc variables {{{
+# read configuration files, set some misc variables {{{
 
 export LANG=C
 export LC_ALL=C
@@ -190,30 +186,9 @@
    log "No $LOCAL_CONFIG found, not sourcing it"
    LOCAL_CONFIG=''
 fi
-<<<<<<< HEAD
-=======
-
-# clean/zero grml-live logfile:
-if [ -n "$ZERO_LOGFILE" ] ; then
-   echo -n > $LOGFILE
-fi
-
-# clean/zero/remove old FAI directory:
-if [ -n "$ZERO_FAI_LOGFILE" ] ; then
-   if [ -d /var/log/fai/"$HOSTNAME" ] ; then
-      rm -rf /var/log/fai/"$HOSTNAME"/"$(readlink /var/log/fai/"$HOSTNAME"/last)"
-      rm -rf /var/log/fai/"$HOSTNAME"/"$(readlink /var/log/fai/"$HOSTNAME"/last-dirinstall)"
-      rm -rf /var/log/fai/"$HOSTNAME"/"$(readlink /var/log/fai/"$HOSTNAME"/last-softupdate)"
-      rm -f /var/log/fai/"$HOSTNAME"/last \
-            /var/log/fai/"$HOSTNAME"/last-dirinstall \
-            /var/log/fai/"$HOSTNAME"/last-softupdate
-   fi
-fi
->>>>>>> 8f6ab7af
 # }}}
 
 # command line parsing {{{
-
 while getopts "a:C:c:g:i:o:r:s:t:v:bFhuVz" opt; do
   case "$opt" in
     a) ARCH="$OPTARG" ;;
@@ -249,7 +224,6 @@
 specify it on the command line using the -o option."
 # }}}
 
-<<<<<<< HEAD
 # clean/zero grml-live logfile {{{
 if [ -n "$ZERO_LOGFILE" ] ; then
    echo -n > $LOGFILE
@@ -269,8 +243,6 @@
 fi
 # }}}
 
-=======
->>>>>>> 8f6ab7af
 # ask user whether the setup is ok {{{
 if [ -z "$FORCE" ] ; then
    echo
